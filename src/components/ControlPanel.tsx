--- conflicted
+++ resolved
@@ -448,11 +448,7 @@
                   {/* Base image with color vision filters applied directly */}
                   <Box 
                     component="img" 
-<<<<<<< HEAD
-                    src="/images/garden.png" 
-=======
                     src="./images/garden.png" 
->>>>>>> fce39657
                     alt="Base reference image"
                     sx={{ 
                       position: 'absolute',
@@ -751,10 +747,6 @@
                           )
                         `;
                         overlayStyle.backgroundSize = '4px 4px, 4px 4px, 6px 6px';
-<<<<<<< HEAD
-                        overlayStyle.mixBlendMode = 'screen';
-                        overlayStyle.opacity = Math.min(0.8, snowIntensity);
-=======
                         overlayStyle.mixBlendMode = 'screen';
                         overlayStyle.opacity = Math.min(0.8, snowIntensity);
                         overlayStyle.animation = 'visualSnowDrift 2s ease-in-out infinite alternate';
@@ -879,7 +871,6 @@
                         overlayStyle.backgroundSize = '2px 2px, 2px 2px, 3px 3px';
                         overlayStyle.mixBlendMode = 'screen';
                         overlayStyle.opacity = Math.min(0.9, denseIntensity);
->>>>>>> fce39657
                         overlayStyle.animation = 'visualSnowDrift 2s ease-in-out infinite alternate';
                         break;
                         
@@ -1087,11 +1078,7 @@
                         overlayStyle.opacity = 0.3 + intensity * 0.2; // Semi-transparent ghost
                         overlayStyle.filter = 'blur(2px)'; // Slight blur for ghost image
                         overlayStyle.transform = `translate(${monocularOffset}px, ${monocularOffset * 0.5}px)`;
-<<<<<<< HEAD
-                        overlayStyle.backgroundImage = 'url(/images/garden.png)';
-=======
                         overlayStyle.backgroundImage = 'url(./images/garden.png)';
->>>>>>> fce39657
                         overlayStyle.backgroundSize = 'cover';
                         overlayStyle.backgroundPosition = 'center';
                         overlayStyle.backgroundRepeat = 'no-repeat';
@@ -1105,11 +1092,7 @@
                         overlayStyle.opacity = 0.5; // More opaque than monocular
                         overlayStyle.filter = 'none'; // No blur for clear second image
                         overlayStyle.transform = `translate(${binocularOffset}px, 0px)`;
-<<<<<<< HEAD
-                        overlayStyle.backgroundImage = 'url(/images/garden.png)';
-=======
                         overlayStyle.backgroundImage = 'url(./images/garden.png)';
->>>>>>> fce39657
                         overlayStyle.backgroundSize = 'cover';
                         overlayStyle.backgroundPosition = 'center';
                         overlayStyle.backgroundRepeat = 'no-repeat';
@@ -2124,11 +2107,7 @@
               ) : (
                 <Box 
                   component="img" 
-<<<<<<< HEAD
-                  src="/images/garden.png" 
-=======
                   src="./images/garden.png" 
->>>>>>> fce39657
                   alt="Normal vision reference image"
                   sx={{ 
                     maxWidth: '100%', 
